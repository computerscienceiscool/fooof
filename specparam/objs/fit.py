"""Define base fit objects."""

import numpy as np

from specparam.core.utils import unlog
from specparam.core.funcs import infer_ap_func
from specparam.core.utils import check_array_dim

from specparam.data import FitResults, ModelSettings
from specparam.core.items import OBJ_DESC

###################################################################################################
###################################################################################################

class BaseFit():
    """Define BaseFit object."""
    # pylint: disable=attribute-defined-outside-init, arguments-differ

    def __init__(self, aperiodic_mode, periodic_mode, debug_mode=False,
                 verbose=True, error_metric='MAE'):

        # Set fit component modes
        self.aperiodic_mode = aperiodic_mode
        self.periodic_mode = periodic_mode

        # Set run modes
        self.set_debug_mode(debug_mode)
        self.verbose = verbose

        # Initialize results attributes
        self._reset_results(True)

        # Set private run settings
        self._error_metric = error_metric


    @property
    def has_model(self):
        """Indicator for if the object contains a model fit.

        Notes
        -----
        This check uses the aperiodic params, which are:

        - nan if no model has been fit
        - necessarily defined, as floats, if model has been fit
        """

        return True if not np.all(np.isnan(self.aperiodic_params_)) else False


    @property
    def n_peaks_(self):
        """How many peaks were fit in the model."""

        return self.peak_params_.shape[0] if self.has_model else None


    def fit(self):
        raise NotImplementedError('This method needs to be overloaded with a fit procedure!')


    def add_settings(self, settings):
        """Add settings into object from a ModelSettings object.

        Parameters
        ----------
        settings : ModelSettings
            A data object containing the settings for a power spectrum model.
        """

        for setting in OBJ_DESC['settings']:
            setattr(self, setting, getattr(settings, setting))

        self._check_loaded_settings(settings._asdict())


    def get_settings(self):
        """Return user defined settings of the current object.

        Returns
        -------
        ModelSettings
            Object containing the settings from the current object.
        """

        return ModelSettings(**{key : getattr(self, key) \
                             for key in OBJ_DESC['settings']})


    def add_results(self, results):
        """Add results data into object from a FitResults object.

        Parameters
        ----------
        results : FitResults
            A data object containing the results from fitting a power spectrum model.
        """

        self.aperiodic_params_ = results.aperiodic_params
        self.gaussian_params_ = results.gaussian_params
        self.peak_params_ = results.peak_params
        self.r_squared_ = results.r_squared
        self.error_ = results.error

        self._check_loaded_results(results._asdict())


<<<<<<< HEAD
=======
    def report(self, freqs=None, power_spectrum=None, freq_range=None,
               plt_log=False, plot_full_range=False, **plot_kwargs):
        """Run model fit, and display a report, which includes a plot, and printed results.

        Parameters
        ----------
        freqs : 1d array, optional
            Frequency values for the power spectrum.
        power_spectrum : 1d array, optional
            Power values, which must be input in linear space.
        freq_range : list of [float, float], optional
            Frequency range to fit the model to.
            If not provided, fits across the entire given range.
        plt_log : bool, optional, default: False
            Whether or not to plot the frequency axis in log space.
        plot_full_range : bool, default: False
            If True, plots the full range of the given power spectrum.
            Only relevant / effective if `freqs` and `power_spectrum` passed in in this call.
        **plot_kwargs
            Keyword arguments to pass into the plot method.
            Plot options with a name conflict be passed by pre-pending 'plot_'.
            e.g. `freqs`, `power_spectrum` and `freq_range`.

        Notes
        -----
        Data is optional, if data has already been added to the object.
        """

        self.fit(freqs, power_spectrum, freq_range)
        self.plot(plt_log=plt_log,
                  freqs=freqs if plot_full_range else plot_kwargs.pop('plot_freqs', None),
                  power_spectrum=power_spectrum if \
                      plot_full_range else plot_kwargs.pop('plot_power_spectrum', None),
                  freq_range=plot_kwargs.pop('plot_freq_range', None),
                  **plot_kwargs)
        self.print_results(concise=False)


    def fit(self, freqs=None, power_spectrum=None, freq_range=None):
        """Fit the full power spectrum as a combination of periodic and aperiodic components.

        Parameters
        ----------
        freqs : 1d array, optional
            Frequency values for the power spectrum, in linear space.
        power_spectrum : 1d array, optional
            Power values, which must be input in linear space.
        freq_range : list of [float, float], optional
            Frequency range to restrict power spectrum to.
            If not provided, keeps the entire range.

        Raises
        ------
        NoDataError
            If no data is available to fit.
        FitError
            If model fitting fails to fit. Only raised in debug mode.

        Notes
        -----
        Data is optional, if data has already been added to the object.
        """

        # If freqs & power_spectrum provided together, add data to object.
        if freqs is not None and power_spectrum is not None:
            self.add_data(freqs, power_spectrum, freq_range)
        # If power spectrum provided alone, add to object, and use existing frequency data
        #   Note: be careful passing in power_spectrum data like this:
        #     It assumes the power_spectrum is already logged, with correct freq_range
        elif isinstance(power_spectrum, np.ndarray):
            self.power_spectrum = power_spectrum

        # Check that data is available
        if not self.has_data:
            raise NoDataError("No data available to fit, can not proceed.")

        # Check and warn about width limits (if in verbose mode)
        if self.verbose:
            self._check_width_limits()

        # In rare cases, the model fails to fit, and so uses try / except
        try:

            # If not set to fail on NaN or Inf data at add time, check data here
            #   This serves as a catch all for curve_fits which will fail given NaN or Inf
            #   Because FitError's are by default caught, this allows fitting to continue
            if not self._check_data:
                if np.any(np.isinf(self.power_spectrum)) or np.any(np.isnan(self.power_spectrum)):
                    raise FitError("Model fitting was skipped because there are NaN or Inf "
                                   "values in the data, which preclude model fitting.")

            # Fit the aperiodic component
            self.aperiodic_params_ = self._robust_ap_fit(self.freqs, self.power_spectrum)
            self._ap_fit = gen_aperiodic(self.freqs, self.aperiodic_params_)

            # Flatten the power spectrum using fit aperiodic fit
            self._spectrum_flat = self.power_spectrum - self._ap_fit

            # Find peaks, and fit them with gaussians
            self.gaussian_params_ = self._fit_peaks(np.copy(self._spectrum_flat))

            # Calculate the peak fit
            #   Note: if no peaks are found, this creates a flat (all zero) peak fit
            self._peak_fit = gen_periodic(self.freqs, np.ndarray.flatten(self.gaussian_params_))

            # Create peak-removed (but not flattened) power spectrum
            self._spectrum_peak_rm = self.power_spectrum - self._peak_fit

            # Run final aperiodic fit on peak-removed power spectrum
            #   This overwrites previous aperiodic fit, and recomputes the flattened spectrum
            self.aperiodic_params_ = self._simple_ap_fit(self.freqs, self._spectrum_peak_rm)
            self._ap_fit = gen_aperiodic(self.freqs, self.aperiodic_params_)
            self._spectrum_flat = self.power_spectrum - self._ap_fit

            # Create full power_spectrum model fit
            self.modeled_spectrum_ = self._peak_fit + self._ap_fit

            # Convert gaussian definitions to peak parameters
            self.peak_params_ = self._create_peak_params(self.gaussian_params_)

            # Calculate R^2 and error of the model fit
            self._calc_r_squared()
            self._calc_error()

        except FitError:

            # If in debug mode, re-raise the error
            if self._debug:
                raise

            # Clear any interim model results that may have run
            #   Partial model results shouldn't be interpreted in light of overall failure
            self._reset_data_results(clear_results=True)

            # Print out status
            if self.verbose:
                print("Model fitting was unsuccessful.")


    def print_settings(self, description=False, concise=False):
        """Print out the current settings.

        Parameters
        ----------
        description : bool, optional, default: False
            Whether to print out a description with current settings.
        concise : bool, optional, default: False
            Whether to print the report in a concise mode, or not.
        """

        print(gen_settings_str(self, description, concise))


    def print_results(self, concise=False):
        """Print out model fitting results.

        Parameters
        ----------
        concise : bool, optional, default: False
            Whether to print the report in a concise mode, or not.
        """

        print(gen_model_results_str(self, concise))


    @staticmethod
    def print_report_issue(concise=False):
        """Prints instructions on how to report bugs and/or problematic fits.

        Parameters
        ----------
        concise : bool, optional, default: False
            Whether to print the report in a concise mode, or not.
        """

        print(gen_issue_str(concise))


    def get_settings(self):
        """Return user defined settings of the current object.

        Returns
        -------
        ModelSettings
            Object containing the settings from the current object.
        """

        return ModelSettings(**{key : getattr(self, key) \
                             for key in OBJ_DESC['settings']})


    def get_run_modes(self):
        """Return run modes of the current object.

        Returns
        -------
        ModelRunModes
            Object containing the run modes from the current object.
        """

        return ModelRunModes(**{key.strip('_') : getattr(self, key) \
                             for key in OBJ_DESC['run_modes']})


    def get_meta_data(self):
        """Return data information from the current object.

        Returns
        -------
        SpectrumMetaData
            Object containing meta data from the current object.
        """

        return SpectrumMetaData(**{key : getattr(self, key) \
                             for key in OBJ_DESC['meta_data']})


    def get_data(self, component='full', space='log'):
        """Get a data component.

        Parameters
        ----------
        component : {'full', 'aperiodic', 'peak'}
            Which data component to return.
                'full' - full power spectrum
                'aperiodic' - isolated aperiodic data component
                'peak' - isolated peak data component
        space : {'log', 'linear'}
            Which space to return the data component in.
                'log' - returns in log10 space.
                'linear' - returns in linear space.

        Returns
        -------
        output : 1d array
            Specified data component, in specified spacing.

        Notes
        -----
        The 'space' parameter doesn't just define the spacing of the data component
        values, but rather defines the space of the additive data definition such that
        `power_spectrum = aperiodic_component + peak_component`.
        With space set as 'log', this combination holds in log space.
        With space set as 'linear', this combination holds in linear space.
        """

        assert space in ['linear', 'log'], "Input for 'space' invalid."

        if component == 'full':
            output = self.power_spectrum if space == 'log' else unlog(self.power_spectrum)
        elif component == 'aperiodic':
            output = self._spectrum_peak_rm if space == 'log' else \
                unlog(self.power_spectrum) / unlog(self._peak_fit)
        elif component == 'peak':
            output = self._spectrum_flat if space == 'log' else \
                unlog(self.power_spectrum) - unlog(self._ap_fit)
        else:
            raise ValueError('Input for component invalid.')

        return output


    def get_model(self, component='full', space='log'):
        """Get a model component.

        Parameters
        ----------
        component : {'full', 'aperiodic', 'peak'}
            Which model component to return.
                'full' - full model
                'aperiodic' - isolated aperiodic model component
                'peak' - isolated peak model component
        space : {'log', 'linear'}
            Which space to return the model component in.
                'log' - returns in log10 space.
                'linear' - returns in linear space.

        Returns
        -------
        output : 1d array
            Specified model component, in specified spacing.

        Notes
        -----
        The 'space' parameter doesn't just define the spacing of the model component
        values, but rather defines the space of the additive model such that
        `model = aperiodic_component + peak_component`.
        With space set as 'log', this combination holds in log space.
        With space set as 'linear', this combination holds in linear space.
        """

        assert space in ['linear', 'log'], "Input for 'space' invalid."

        if component == 'full':
            output = self.modeled_spectrum_ if space == 'log' else unlog(self.modeled_spectrum_)
        elif component == 'aperiodic':
            output = self._ap_fit if space == 'log' else unlog(self._ap_fit)
        elif component == 'peak':
            output = self._peak_fit if space == 'log' else \
                unlog(self.modeled_spectrum_) - unlog(self._ap_fit)
        else:
            raise ValueError('Input for component invalid.')

        return output


    def get_params(self, name, col=None):
        """Return model fit parameters for specified feature(s).

        Parameters
        ----------
        name : {'aperiodic_params', 'peak_params', 'gaussian_params', 'error', 'r_squared'}
            Name of the data field to extract.
        col : {'CF', 'PW', 'BW', 'offset', 'knee', 'exponent'} or int, optional
            Column name / index to extract from selected data, if requested.
            Only used for name of {'aperiodic_params', 'peak_params', 'gaussian_params'}.

        Returns
        -------
        out : float or 1d array
            Requested data.

        Raises
        ------
        NoModelError
            If there are no model fit parameters available to return.

        Notes
        -----
        If there are no fit peak (no peak parameters), this method will return NaN.
        """

        if not self.has_model:
            raise NoModelError("No model fit results are available to extract, can not proceed.")

        # If col specified as string, get mapping back to integer
        if isinstance(col, str):
            col = get_indices(self.aperiodic_mode)[col]

        # Allow for shortcut alias, without adding `_params`
        if name in ['aperiodic', 'peak', 'gaussian']:
            name = name + '_params'

        # Extract the request data field from object
        out = getattr(self, name + '_')

        # Periodic values can be empty arrays and if so, replace with NaN array
        if isinstance(out, np.ndarray) and out.size == 0:
            out = np.array([np.nan, np.nan, np.nan])

        # Select out a specific column, if requested
        if col is not None:

            # Extract column, & if result is a single value in an array, unpack from array
            out = out[col] if out.ndim == 1 else out[:, col]
            out = out[0] if isinstance(out, np.ndarray) and out.size == 1 else out

        return out


>>>>>>> name
    def get_results(self):
        """Return model fit parameters and goodness of fit metrics.

        Returns
        -------
        FitResults
            Object containing the model fit results from the current object.
        """

        return FitResults(**{key.strip('_') : getattr(self, key) \
            for key in OBJ_DESC['results']})


    def set_debug_mode(self, debug):
        """Set debug mode, which controls if an error is raised if model fitting is unsuccessful.

        Parameters
        ----------
        debug : bool
            Whether to run in debug mode.
        """

        self._debug = debug


    def _check_loaded_settings(self, data):
        """Check if settings added, and update the object as needed.

        Parameters
        ----------
        data : dict
            A dictionary of data that has been added to the object.
        """

        # If settings not loaded from file, clear from object, so that default
        # settings, which are potentially wrong for loaded data, aren't kept
        if not set(OBJ_DESC['settings']).issubset(set(data.keys())):

            # Reset all public settings to None
            for setting in OBJ_DESC['settings']:
                setattr(self, setting, None)

            # If aperiodic params available, infer whether knee fitting was used,
            if not np.all(np.isnan(self.aperiodic_params_)):
                self.aperiodic_mode = infer_ap_func(self.aperiodic_params_)

        # Reset internal settings so that they are consistent with what was loaded
        #   Note that this will set internal settings to None, if public settings unavailable
        self._reset_internal_settings()


    def _check_loaded_results(self, data):
        """Check if results have been added and check data.

        Parameters
        ----------
        data : dict
            A dictionary of data that has been added to the object.
        """

        # If results loaded, check dimensions of peak parameters
        #   This fixes an issue where they end up the wrong shape if they are empty (no peaks)
        if set(OBJ_DESC['results']).issubset(set(data.keys())):
            self.peak_params_ = check_array_dim(self.peak_params_)
            self.gaussian_params_ = check_array_dim(self.gaussian_params_)


    def _reset_internal_settings(self):
        """"Can be overloaded if any resetting needed for internal settings."""


    def _reset_results(self, clear_results=False):
        """Set, or reset, results attributes to empty.

        Parameters
        ----------
        clear_results : bool, optional, default: False
            Whether to clear model results attributes.
        """

        if clear_results:

            # Aperiodic parameers
            self.aperiodic_params_ = np.nan

            # Periodic parameters
            self.gaussian_params_ = np.nan
            self.peak_params_ = np.nan

            # Note - for ap / pe params, move to something like `xx_params` and `_xx_params`

            # Goodness of fit measures
            self.r_squared_ = np.nan
            self.error_ = np.nan
            # Note: move to `self.gof` or similar

            # Modeled spectrum components
            self.modeled_spectrum_ = None
            self._spectrum_flat = None
            self._spectrum_peak_rm = None
            self._ap_fit = None
            self._peak_fit = None


    def _calc_r_squared(self):
        """Calculate the r-squared goodness of fit of the model, compared to the original data."""

        r_val = np.corrcoef(self.power_spectrum, self.modeled_spectrum_)
        self.r_squared_ = r_val[0][1] ** 2


    def _calc_error(self, metric=None):
        """Calculate the overall error of the model fit, compared to the original data.

        Parameters
        ----------
        metric : {'MAE', 'MSE', 'RMSE'}, optional
            Which error measure to calculate:
            * 'MAE' : mean absolute error
            * 'MSE' : mean squared error
            * 'RMSE' : root mean squared error

        Raises
        ------
        ValueError
            If the requested error metric is not understood.

        Notes
        -----
        Which measure is applied is by default controlled by the `_error_metric` attribute.
        """

        # If metric is not specified, use the default approach
        metric = self._error_metric if not metric else metric

        if metric == 'MAE':
            self.error_ = np.abs(self.power_spectrum - self.modeled_spectrum_).mean()

        elif metric == 'MSE':
            self.error_ = ((self.power_spectrum - self.modeled_spectrum_) ** 2).mean()

        elif metric == 'RMSE':
            self.error_ = np.sqrt(((self.power_spectrum - self.modeled_spectrum_) ** 2).mean())

        else:
            error_msg = "Error metric '{}' not understood or not implemented.".format(metric)
            raise ValueError(error_msg)


class BaseFit2D(BaseFit):

    def __init__(self, aperiodic_mode, periodic_mode, debug_mode=False, verbose=True):

        BaseFit.__init__(self, aperiodic_mode, periodic_mode, debug_mode=False, verbose=True)

        self._reset_group_results()


    def __len__(self):
        """Define the length of the object as the number of model fit results available."""

        return len(self.group_results)


    def __iter__(self):
        """Allow for iterating across the object by stepping across model fit results."""

        for result in self.group_results:
            yield result


    def __getitem__(self, index):
        """Allow for indexing into the object to select model fit results."""

        return self.group_results[index]


    def _reset_group_results(self, length=0):
        """Set, or reset, results to be empty.

        Parameters
        ----------
        length : int, optional, default: 0
            Length of list of empty lists to initialize. If 0, creates a single empty list.
        """

        self.group_results = [[]] * length


    @property
    def has_model(self):
        """Indicator for if the object contains model fits."""

        return True if self.group_results else False


    @property
    def n_peaks_(self):
        """How many peaks were fit for each model."""

        return [res.peak_params.shape[0] for res in self] if self.has_model else None


    @property
    def n_null_(self):
        """How many model fits are null."""

        return sum([1 for res in self.group_results if np.isnan(res.aperiodic_params[0])]) \
            if self.has_model else None


    @property
    def null_inds_(self):
        """The indices for model fits that are null."""

        return [ind for ind, res in enumerate(self.group_results) \
            if np.isnan(res.aperiodic_params[0])] \
            if self.has_model else None


    def add_results(self, results):
        """Add results data into object from a FitResults object.

        Parameters
        ----------
        results : list of FitResults
            List of data object containing the results from fitting a power spectrum models.
        """

        self.group_results = results


    def get_results(self):
        """Return the results run across a group of power spectra."""

        return self.group_results


    def _get_results(self):
        """Create an alias to SpectralModel.get_results for the group object, for internal use."""

        return super().get_results()<|MERGE_RESOLUTION|>--- conflicted
+++ resolved
@@ -106,268 +106,17 @@
         self._check_loaded_results(results._asdict())
 
 
-<<<<<<< HEAD
-=======
-    def report(self, freqs=None, power_spectrum=None, freq_range=None,
-               plt_log=False, plot_full_range=False, **plot_kwargs):
-        """Run model fit, and display a report, which includes a plot, and printed results.
-
-        Parameters
-        ----------
-        freqs : 1d array, optional
-            Frequency values for the power spectrum.
-        power_spectrum : 1d array, optional
-            Power values, which must be input in linear space.
-        freq_range : list of [float, float], optional
-            Frequency range to fit the model to.
-            If not provided, fits across the entire given range.
-        plt_log : bool, optional, default: False
-            Whether or not to plot the frequency axis in log space.
-        plot_full_range : bool, default: False
-            If True, plots the full range of the given power spectrum.
-            Only relevant / effective if `freqs` and `power_spectrum` passed in in this call.
-        **plot_kwargs
-            Keyword arguments to pass into the plot method.
-            Plot options with a name conflict be passed by pre-pending 'plot_'.
-            e.g. `freqs`, `power_spectrum` and `freq_range`.
-
-        Notes
-        -----
-        Data is optional, if data has already been added to the object.
-        """
-
-        self.fit(freqs, power_spectrum, freq_range)
-        self.plot(plt_log=plt_log,
-                  freqs=freqs if plot_full_range else plot_kwargs.pop('plot_freqs', None),
-                  power_spectrum=power_spectrum if \
-                      plot_full_range else plot_kwargs.pop('plot_power_spectrum', None),
-                  freq_range=plot_kwargs.pop('plot_freq_range', None),
-                  **plot_kwargs)
-        self.print_results(concise=False)
-
-
-    def fit(self, freqs=None, power_spectrum=None, freq_range=None):
-        """Fit the full power spectrum as a combination of periodic and aperiodic components.
-
-        Parameters
-        ----------
-        freqs : 1d array, optional
-            Frequency values for the power spectrum, in linear space.
-        power_spectrum : 1d array, optional
-            Power values, which must be input in linear space.
-        freq_range : list of [float, float], optional
-            Frequency range to restrict power spectrum to.
-            If not provided, keeps the entire range.
-
-        Raises
-        ------
-        NoDataError
-            If no data is available to fit.
-        FitError
-            If model fitting fails to fit. Only raised in debug mode.
-
-        Notes
-        -----
-        Data is optional, if data has already been added to the object.
-        """
-
-        # If freqs & power_spectrum provided together, add data to object.
-        if freqs is not None and power_spectrum is not None:
-            self.add_data(freqs, power_spectrum, freq_range)
-        # If power spectrum provided alone, add to object, and use existing frequency data
-        #   Note: be careful passing in power_spectrum data like this:
-        #     It assumes the power_spectrum is already logged, with correct freq_range
-        elif isinstance(power_spectrum, np.ndarray):
-            self.power_spectrum = power_spectrum
-
-        # Check that data is available
-        if not self.has_data:
-            raise NoDataError("No data available to fit, can not proceed.")
-
-        # Check and warn about width limits (if in verbose mode)
-        if self.verbose:
-            self._check_width_limits()
-
-        # In rare cases, the model fails to fit, and so uses try / except
-        try:
-
-            # If not set to fail on NaN or Inf data at add time, check data here
-            #   This serves as a catch all for curve_fits which will fail given NaN or Inf
-            #   Because FitError's are by default caught, this allows fitting to continue
-            if not self._check_data:
-                if np.any(np.isinf(self.power_spectrum)) or np.any(np.isnan(self.power_spectrum)):
-                    raise FitError("Model fitting was skipped because there are NaN or Inf "
-                                   "values in the data, which preclude model fitting.")
-
-            # Fit the aperiodic component
-            self.aperiodic_params_ = self._robust_ap_fit(self.freqs, self.power_spectrum)
-            self._ap_fit = gen_aperiodic(self.freqs, self.aperiodic_params_)
-
-            # Flatten the power spectrum using fit aperiodic fit
-            self._spectrum_flat = self.power_spectrum - self._ap_fit
-
-            # Find peaks, and fit them with gaussians
-            self.gaussian_params_ = self._fit_peaks(np.copy(self._spectrum_flat))
-
-            # Calculate the peak fit
-            #   Note: if no peaks are found, this creates a flat (all zero) peak fit
-            self._peak_fit = gen_periodic(self.freqs, np.ndarray.flatten(self.gaussian_params_))
-
-            # Create peak-removed (but not flattened) power spectrum
-            self._spectrum_peak_rm = self.power_spectrum - self._peak_fit
-
-            # Run final aperiodic fit on peak-removed power spectrum
-            #   This overwrites previous aperiodic fit, and recomputes the flattened spectrum
-            self.aperiodic_params_ = self._simple_ap_fit(self.freqs, self._spectrum_peak_rm)
-            self._ap_fit = gen_aperiodic(self.freqs, self.aperiodic_params_)
-            self._spectrum_flat = self.power_spectrum - self._ap_fit
-
-            # Create full power_spectrum model fit
-            self.modeled_spectrum_ = self._peak_fit + self._ap_fit
-
-            # Convert gaussian definitions to peak parameters
-            self.peak_params_ = self._create_peak_params(self.gaussian_params_)
-
-            # Calculate R^2 and error of the model fit
-            self._calc_r_squared()
-            self._calc_error()
-
-        except FitError:
-
-            # If in debug mode, re-raise the error
-            if self._debug:
-                raise
-
-            # Clear any interim model results that may have run
-            #   Partial model results shouldn't be interpreted in light of overall failure
-            self._reset_data_results(clear_results=True)
-
-            # Print out status
-            if self.verbose:
-                print("Model fitting was unsuccessful.")
-
-
-    def print_settings(self, description=False, concise=False):
-        """Print out the current settings.
-
-        Parameters
-        ----------
-        description : bool, optional, default: False
-            Whether to print out a description with current settings.
-        concise : bool, optional, default: False
-            Whether to print the report in a concise mode, or not.
-        """
-
-        print(gen_settings_str(self, description, concise))
-
-
-    def print_results(self, concise=False):
-        """Print out model fitting results.
-
-        Parameters
-        ----------
-        concise : bool, optional, default: False
-            Whether to print the report in a concise mode, or not.
-        """
-
-        print(gen_model_results_str(self, concise))
-
-
-    @staticmethod
-    def print_report_issue(concise=False):
-        """Prints instructions on how to report bugs and/or problematic fits.
-
-        Parameters
-        ----------
-        concise : bool, optional, default: False
-            Whether to print the report in a concise mode, or not.
-        """
-
-        print(gen_issue_str(concise))
-
-
-    def get_settings(self):
-        """Return user defined settings of the current object.
+    def get_results(self):
+        """Return model fit parameters and goodness of fit metrics.
 
         Returns
         -------
-        ModelSettings
-            Object containing the settings from the current object.
-        """
-
-        return ModelSettings(**{key : getattr(self, key) \
-                             for key in OBJ_DESC['settings']})
-
-
-    def get_run_modes(self):
-        """Return run modes of the current object.
-
-        Returns
-        -------
-        ModelRunModes
-            Object containing the run modes from the current object.
-        """
-
-        return ModelRunModes(**{key.strip('_') : getattr(self, key) \
-                             for key in OBJ_DESC['run_modes']})
-
-
-    def get_meta_data(self):
-        """Return data information from the current object.
-
-        Returns
-        -------
-        SpectrumMetaData
-            Object containing meta data from the current object.
-        """
-
-        return SpectrumMetaData(**{key : getattr(self, key) \
-                             for key in OBJ_DESC['meta_data']})
-
-
-    def get_data(self, component='full', space='log'):
-        """Get a data component.
-
-        Parameters
-        ----------
-        component : {'full', 'aperiodic', 'peak'}
-            Which data component to return.
-                'full' - full power spectrum
-                'aperiodic' - isolated aperiodic data component
-                'peak' - isolated peak data component
-        space : {'log', 'linear'}
-            Which space to return the data component in.
-                'log' - returns in log10 space.
-                'linear' - returns in linear space.
-
-        Returns
-        -------
-        output : 1d array
-            Specified data component, in specified spacing.
-
-        Notes
-        -----
-        The 'space' parameter doesn't just define the spacing of the data component
-        values, but rather defines the space of the additive data definition such that
-        `power_spectrum = aperiodic_component + peak_component`.
-        With space set as 'log', this combination holds in log space.
-        With space set as 'linear', this combination holds in linear space.
-        """
-
-        assert space in ['linear', 'log'], "Input for 'space' invalid."
-
-        if component == 'full':
-            output = self.power_spectrum if space == 'log' else unlog(self.power_spectrum)
-        elif component == 'aperiodic':
-            output = self._spectrum_peak_rm if space == 'log' else \
-                unlog(self.power_spectrum) / unlog(self._peak_fit)
-        elif component == 'peak':
-            output = self._spectrum_flat if space == 'log' else \
-                unlog(self.power_spectrum) - unlog(self._ap_fit)
-        else:
-            raise ValueError('Input for component invalid.')
-
-        return output
+        FitResults
+            Object containing the model fit results from the current object.
+        """
+
+        return FitResults(**{key.strip('_') : getattr(self, key) \
+            for key in OBJ_DESC['results']})
 
 
     def get_model(self, component='full', space='log'):
@@ -414,74 +163,6 @@
         return output
 
 
-    def get_params(self, name, col=None):
-        """Return model fit parameters for specified feature(s).
-
-        Parameters
-        ----------
-        name : {'aperiodic_params', 'peak_params', 'gaussian_params', 'error', 'r_squared'}
-            Name of the data field to extract.
-        col : {'CF', 'PW', 'BW', 'offset', 'knee', 'exponent'} or int, optional
-            Column name / index to extract from selected data, if requested.
-            Only used for name of {'aperiodic_params', 'peak_params', 'gaussian_params'}.
-
-        Returns
-        -------
-        out : float or 1d array
-            Requested data.
-
-        Raises
-        ------
-        NoModelError
-            If there are no model fit parameters available to return.
-
-        Notes
-        -----
-        If there are no fit peak (no peak parameters), this method will return NaN.
-        """
-
-        if not self.has_model:
-            raise NoModelError("No model fit results are available to extract, can not proceed.")
-
-        # If col specified as string, get mapping back to integer
-        if isinstance(col, str):
-            col = get_indices(self.aperiodic_mode)[col]
-
-        # Allow for shortcut alias, without adding `_params`
-        if name in ['aperiodic', 'peak', 'gaussian']:
-            name = name + '_params'
-
-        # Extract the request data field from object
-        out = getattr(self, name + '_')
-
-        # Periodic values can be empty arrays and if so, replace with NaN array
-        if isinstance(out, np.ndarray) and out.size == 0:
-            out = np.array([np.nan, np.nan, np.nan])
-
-        # Select out a specific column, if requested
-        if col is not None:
-
-            # Extract column, & if result is a single value in an array, unpack from array
-            out = out[col] if out.ndim == 1 else out[:, col]
-            out = out[0] if isinstance(out, np.ndarray) and out.size == 1 else out
-
-        return out
-
-
->>>>>>> name
-    def get_results(self):
-        """Return model fit parameters and goodness of fit metrics.
-
-        Returns
-        -------
-        FitResults
-            Object containing the model fit results from the current object.
-        """
-
-        return FitResults(**{key.strip('_') : getattr(self, key) \
-            for key in OBJ_DESC['results']})
-
-
     def set_debug_mode(self, debug):
         """Set debug mode, which controls if an error is raised if model fitting is unsuccessful.
 
@@ -565,10 +246,12 @@
             self.error_ = np.nan
             # Note: move to `self.gof` or similar
 
+            # Data components
+            self._spectrum_flat = None
+            self._spectrum_peak_rm = None
+
             # Modeled spectrum components
             self.modeled_spectrum_ = None
-            self._spectrum_flat = None
-            self._spectrum_peak_rm = None
             self._ap_fit = None
             self._peak_fit = None
 
