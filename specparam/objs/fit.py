--- conflicted
+++ resolved
@@ -115,27 +115,8 @@
             Object containing the model fit results from the current object.
         """
 
-<<<<<<< HEAD
         return FitResults(**{key.strip('_') : getattr(self, key) \
             for key in OBJ_DESC['results']})
-=======
-        if not self.has_data:
-            raise NoDataError("No data available to fit, can not proceed.")
-        assert space in ['linear', 'log'], "Input for 'space' invalid."
-
-        if component == 'full':
-            output = self.power_spectrum if space == 'log' else unlog(self.power_spectrum)
-        elif component == 'aperiodic':
-            output = self._spectrum_peak_rm if space == 'log' else \
-                unlog(self.power_spectrum) / unlog(self._peak_fit)
-        elif component == 'peak':
-            output = self._spectrum_flat if space == 'log' else \
-                unlog(self.power_spectrum) - unlog(self._ap_fit)
-        else:
-            raise ValueError('Input for component invalid.')
-
-        return output
->>>>>>> a1a946a3
 
 
     def get_model(self, component='full', space='log'):
