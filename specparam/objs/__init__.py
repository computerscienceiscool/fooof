--- conflicted
+++ resolved
@@ -2,11 +2,7 @@
 
 from .fit import SpectralModel
 from .group import SpectralGroupModel
-<<<<<<< HEAD
 from .time import SpectralTimeModel
 from .event import SpectralTimeEventModel
-from .utils import compare_model_objs, average_group, combine_model_objs, fit_models_3d
-=======
 from .utils import (compare_model_objs, average_group, average_reconstructions,
-                    combine_model_objs, fit_models_3d)
->>>>>>> d33a0ff3
+                    combine_model_objs, fit_models_3d)