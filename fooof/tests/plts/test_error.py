"""Tests for fooof.plts.error."""

from pytest import raises, mark, param

import numpy as np

from fooof.tests.tutils import plot_test
from fooof.tests.settings import TEST_PLOTS_PATH

from fooof.plts.error import *

###################################################################################################
###################################################################################################

@plot_test
def test_plot_spectral_error(skip_if_no_mpl):

    fs = np.arange(3, 41, 1)
    errs = np.ones(len(fs))

<<<<<<< HEAD
    plot_spectral_error(fs, errs)


@plot_test
def test_plot_error_shade(skip_if_no_mpl, tfg):

    freqs = tfg.freqs
    powers = tfg.power_spectra

    # Invalid 1d array, without shade
    with raises(ValueError):
        plot_error_shade(freqs, powers[0])

    # Valid 1d array with shade
    plot_error_shade(freqs, np.mean(powers, axis=0), shade=np.std(powers, axis=0))

    # 2d array
    plot_error_shade(freqs, powers)
=======
    plot_spectral_error(fs, errs, save_fig=True, file_path=TEST_PLOTS_PATH,
                        file_name='test_plot_spectral_error.png')
>>>>>>> 083cc08f
<|MERGE_RESOLUTION|>--- conflicted
+++ resolved
@@ -18,8 +18,9 @@
     fs = np.arange(3, 41, 1)
     errs = np.ones(len(fs))
 
-<<<<<<< HEAD
-    plot_spectral_error(fs, errs)
+    plot_spectral_error(fs, errs, save_fig=True, file_path=TEST_PLOTS_PATH,
+                        file_name='test_plot_spectral_error.png')
+
 
 
 @plot_test
@@ -33,11 +34,10 @@
         plot_error_shade(freqs, powers[0])
 
     # Valid 1d array with shade
-    plot_error_shade(freqs, np.mean(powers, axis=0), shade=np.std(powers, axis=0))
+    plot_error_shade(freqs, np.mean(powers, axis=0), shade=np.std(powers, axis=0), 
+                     save_fig=True, file_path=TEST_PLOTS_PATH, 
+                     file_name='test_plot_spectral_error_shade1.png')
 
     # 2d array
-    plot_error_shade(freqs, powers)
-=======
-    plot_spectral_error(fs, errs, save_fig=True, file_path=TEST_PLOTS_PATH,
-                        file_name='test_plot_spectral_error.png')
->>>>>>> 083cc08f
+    plot_error_shade(freqs, powers, save_fig=True, file_path=TEST_PLOTS_PATH, 
+                     file_name='test_plot_spectral_error_shade2.png')